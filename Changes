{{$NEXT}}

<<<<<<< HEAD
- Mojo::UserAgent::Mockable::Request::Compare compares GET parameters without regard to parameter order.
- Removed dependency on Mojolicious::Quick in favor of Mojolicious::Lite
=======
- #15: Fixed issue where save wouldn't work if called during global destruction
>>>>>>> 8e7cfe94
- Fixed dependencies screwed up in v1.52
- Fixed issue #18 where tests failed due updates to the V&A site.

1.52      2017-02-27 10:21:36-06:00 America/Chicago

- Updated dependencies - no functional changes

1.51      2017-02-24 14:49:29-06:00 America/Chicago

- Sessions going through a CONNECT proxy can now be played back properly (issue #9). 
- Added option to disable userinfo comparision
- Mojo::Util::slurp has been removed in favor of Path::Tiny::slurp in tests

1.42      2016-07-29 10:35:40-05:00 America/Chicago

- Added minimum Mojlicious version of 6. Renamed all numbered tests (save one) to unnumbered tests.

1.41      2016-07-28 10:23:13-05:00 America/Chicago

- Added quota checking for all calls to random.org. 

1.40      2016-07-27 18:34:19-05:00 America/Chicago

- Updated to work with Mojolicious 7.0

1.30      2016-07-05 10:34:05-05:00 America/Chicago

- Added support for normalizing requests. Patch courtesy of Johan Lindstrom 
  <johanl@cpan.org>. 

1.24      2016-04-20 15:52:26-05:00 America/Chicago

- Fix broken dist.ini 

1.23      2016-04-13 14:44:41-05:00 America/Chicago

- Update tests to deal with failures due to missing / old versions of 
  IO::Socket::SSL 

1.22      2016-04-13 13:03:44-05:00 America/Chicago

- Auto-add "provides" to META.* by means of 
  Dist::Zilla::Plugin::MetaProvides::Package. Submitted by Mohammad Anwar
  (https://github.com/Manwar).

1.21      2015-12-28 11:54:21-06:00 America/Chicago

- Version bump with fixed Changes file and two digit version.

1.2       2015-12-23 11:23:24-06:00 America/Chicago

- Added 'ignore_body' option

1.11      2015-12-01 15:33:54-08:00 America/Los_Angeles

- Added missing 'use Mojolicious'. 

1.10      2015-11-23 22:00:19-06:00 America/Chicago

- If we played back a transaction containing an instance of Mojo::URL, that URL 
  would be rewritten during playback. No big deal, except when you want to then
  use that URL for something else.

1.04      2015-11-16 10:51:00-05:00 America/Chicago 
 
- Updated unit tests again to completely remove dependency on PK value from Object 1
  from Victoria and Albert Museum.

1.03      2015-11-10 10:51:00-05:00 America/Chicago 

- Updated unit tests to deal with changed PK value for object 1 from Victoria and 
  Albert Museum.

1.02      2015-10-22 09:33:02-05:00 America/Chicago

- Removed all dependencies on File::Slurp, replaced with File::Slurper or
  Mojo::Util. See 
  http://blogs.perl.org/users/leon_timmermans/2015/08/fileslurp-is-broken-and-wrong.html

1.01      2015-10-12 09:33:02-05:00 America/Chicago

- Tests were referencing a file local to my work machine that was not in the
  distribution. Oops.

1.00      2015-10-09 12:50:20-05:00 America/Chicago

- Initial revision<|MERGE_RESOLUTION|>--- conflicted
+++ resolved
@@ -1,11 +1,14 @@
 {{$NEXT}}
 
-<<<<<<< HEAD
+- #15: Fixed issue where save wouldn't work if called during global destruction
+
+1.55      2018-11-21 22:07:46-06:00 America/Chicago
+
 - Mojo::UserAgent::Mockable::Request::Compare compares GET parameters without regard to parameter order.
 - Removed dependency on Mojolicious::Quick in favor of Mojolicious::Lite
-=======
-- #15: Fixed issue where save wouldn't work if called during global destruction
->>>>>>> 8e7cfe94
+
+1.53      2017-02-27 15:58:36-06:00 America/Chicago
+
 - Fixed dependencies screwed up in v1.52
 - Fixed issue #18 where tests failed due updates to the V&A site.
 
